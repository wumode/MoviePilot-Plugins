{
<<<<<<< HEAD
    "SiteStatistic": {
        "name": "站点数据统计",
        "description": "站点统计数据图表。",
        "labels": "站点,仪表板",
        "version": "1.6",
        "icon": "statistic.png",
        "author": "lightolly,jxxghp",
        "level": 2,
        "history": {
            "v1.6": "优化了站点数据获取失败时的回退逻辑",
            "v1.5": "修复了发送增量通知失败等一些问题",
            "v1.4.1": "支持数据刷新时发送消息通知",
            "v1.3": "远程刷新命令移植到主程序",
            "v1.2": "继续修复增量数据统计问题",
            "v1.1": "修复增量数据统计问题",
            "v1.0": "MoviePilot V2 版本站点数据统计插件"
        }
    },
    "BrushFlow": {
        "name": "站点刷流",
        "description": "自动托管刷流，将会提高对应站点的访问频率。",
        "labels": "刷流,仪表板",
        "version": "4.3.1",
        "icon": "brush.jpg",
        "author": "jxxghp,InfinityPacer",
        "level": 2,
        "history": {
            "v4.3.1": "修复了一些细节问题",
            "v4.3": "支持带宽采样并计算平均值，以优化刷流效率",
            "v4.2": "优化执行周期输入，需要MoviePilot v2.2.1+",
            "v4.1": "支持通过CRON表达式配置开启时间，固定10分钟为执行周期",
            "v4.0": "站点独立配置项支持配置NexusPHP 站点自动跳过下载提示页",
            "v3.9": "MoviePilot V2 版本站点刷流插件"
        }
    },
    "AutoSignIn": {
        "name": "站点自动签到",
        "description": "自动模拟登录、签到站点。",
        "labels": "站点",
        "version": "2.6",
        "icon": "signin.png",
        "author": "thsrite",
        "level": 2,
        "history": {
            "v2.6": "感谢madrays佬提供的UI!",
            "v2.5.4": "增加保号风险提示",
            "v2.5.3": "优化执行周期输入，需要MoviePilot v2.2.1+",
            "v2.5.2": "修复HDArea签到",
            "v2.5.1": "修复空签到失败问题",
            "v2.5": "MoviePilot V2 版本站点自动签到插件"
        }
    },
    "DownloadSiteTag": {
        "name": "下载任务分类与标签",
        "description": "自动给下载任务分类与打站点标签、剧集名称标签",
        "labels": "下载管理",
        "version": "2.2",
        "icon": "Youtube-dl_B.png",
        "author": "叮叮当",
        "level": 1,
        "history": {
            "v2.2": "MoviePilot V2 版本下载任务分类与标签插件"
        }
    },
    "MediaServerRefresh": {
        "name": "媒体库服务器刷新",
        "description": "入库后自动刷新Emby/Jellyfin/Plex服务器海报墙。",
        "labels": "媒体库",
        "version": "1.3.2",
        "icon": "refresh2.png",
        "author": "jxxghp",
        "level": 1,
        "history": {
            "v1.3.2": "适配飞牛媒体库",
            "v1.3.1": "修复兼容性问题",
            "v1.3": "MoviePilot V2 版本媒体库服务器刷新插件"
        }
    },
    "MediaServerMsg": {
        "name": "媒体库服务器通知",
        "description": "发送Emby/Jellyfin/Plex服务器的播放、入库等通知消息。",
        "labels": "消息通知,媒体库",
        "version": "1.6",
        "icon": "mediaplay.png",
        "author": "jxxghp",
        "level": 1,
        "history": {
            "v1.6": "查询剧集图片兼容没有季集信息的情况",
            "v1.5": "支持独立控制媒体服务器通知",
            "v1.4": "MoviePilot V2 版本媒体库服务器通知插件"
        }
    },
    "ChatGPT": {
        "name": "ChatGPT",
        "description": "消息交互支持与ChatGPT对话。",
        "labels": "消息通知,识别",
        "version": "2.1.6",
        "icon": "Chatgpt_A.png",
        "author": "jxxghp",
        "level": 1,
        "history": {
            "v2.1.6": "支持自定义辅助识别提示词",
            "v2.1.5": "兼容一些模型返回json数据信息用markdown语法包裹的情况",
            "v2.1.4": "不处理http链接",
	        "v2.1.3": "修复通知异常",
            "v2.1.2": "支持传入多个api key",
            "v2.1.1": "兼容/v1后仍有路径的接口",
            "v2.1.0": "优化辅助识别提示词",
            "v2.0.1": "修复辅助识别",
            "v2.0": "适配MoviePilot V2 版本，采用链式事件机制"
        }
    },
    "TorrentTransfer": {
        "name": "自动转移做种",
        "description": "定期转移下载器中的做种任务到另一个下载器。",
        "labels": "做种",
        "version": "1.10.2",
        "icon": "seed.png",
        "author": "jxxghp",
        "level": 2,
        "history": {
            "v1.10.2": "增加保留原标签和原分类的选项",
            "v1.10.1": "优化“立即运行一次”按钮位置",
            "v1.10": "支持跳过校验（仅支持 qBittorrent）",
            "v1.9": "优化执行周期输入，需要MoviePilot v2.2.1+",
            "v1.8": "支持qbittorrent 5",
            "v1.7": "MoviePilot V2 版本自动转移做种插件",
            "v1.7.1": "修复兼容性问题"
        }
    },
    "RssSubscribe": {
        "name": "自定义订阅",
        "description": "定时刷新RSS报文，识别内容后添加订阅或直接下载。",
        "labels": "订阅",
        "version": "2.1",
        "icon": "rss.png",
        "author": "jxxghp",
        "level": 2,
        "history": {
            "v2.1": "优化执行周期输入，需要MoviePilot v2.2.1+",
            "v2.0": "兼容MoviePilot V2 版本"
        }
    },
    "FFmpegThumb": {
        "name": "FFmpeg缩略图",
        "description": "TheMovieDb没有背景图片时使用FFmpeg截取视频文件缩略图",
        "labels": "刮削",
        "version": "2.1",
        "icon": "ffmpeg.png",
        "author": "jxxghp",
        "level": 1,
        "history": {
            "v2.1": "优化执行周期输入，需要MoviePilot v2.2.1+",
            "v2.0": "兼容MoviePilot V2 版本"
        }
    },
    "LibraryScraper": {
        "name": "媒体库刮削",
        "description": "定时对媒体库进行刮削，补齐缺失元数据和图片。",
        "labels": "刮削",
        "version": "2.1.1",
        "icon": "scraper.png",
        "author": "jxxghp",
        "level": 1,
        "history": {
            "v2.1.1": "调整目录计算方法，以支持更多重命名格式",
            "v2.1": "优化执行周期输入，需要MoviePilot v2.2.1+",
            "v2.0": "兼容MoviePilot V2 版本",
            "v1.5": "修复未获取fanart图片的问题",
            "v1.4.1": "修复nfo文件读取失败时任务中断问题"
        }
    },
    "PersonMeta": {
        "name": "演职人员刮削",
        "description": "刮削演职人员图片以及中文名称。",
        "labels": "媒体库,刮削",
        "version": "2.1",
        "icon": "actor.png",
        "author": "jxxghp",
        "level": 1,
        "history": {
            "v2.1": "优化执行周期输入，需要MoviePilot v2.2.1+",
            "v2.0": "兼容MoviePilot V2 版本",
            "v1.4": "人物图片调整为优先从TMDB获取，避免douban图片CDN加载过慢的问题",
            "v1.3": "修复v1.8.5版本后刮削报错问题"
        }
    },
    "SpeedLimiter": {
        "name": "播放限速",
        "description": "外网播放媒体库视频时，自动对下载器进行限速。",
        "labels": "网络",
        "version": "2.1",
        "icon": "Librespeed_A.png",
        "author": "Shurelol",
        "level": 1,
        "history": {
            "v2.1": "修复表单参数",
            "v2.0": "兼容MoviePilot V2 版本",
            "v1.2": "增加不限速路径配置，以应对网盘直链播放的情况"
        }
    },
    "AutoClean": {
        "name": "定时清理媒体库",
        "description": "定时清理用户下载的种子、源文件、媒体库文件。",
        "labels": "媒体库",
        "version": "2.1",
        "icon": "clean.png",
        "author": "thsrite",
        "level": 2,
        "history": {
            "v2.1": "优化执行周期输入，需要MoviePilot v2.2.1+",
            "v2.0": "兼容MoviePilot V2 版本"
        }
    },
    "TorrentRemover": {
        "name": "自动删种",
        "description": "自动删除下载器中的下载任务。",
        "labels": "做种",
        "version": "2.2",
        "icon": "delete.jpg",
        "author": "jxxghp",
        "level": 2,
        "history": {
            "v2.2": "优化执行周期输入，需要MoviePilot v2.2.1+",
            "v2.1.1": "修复兼容MoviePilot V2 版本",
            "v2.0": "兼容MoviePilot V2 版本"
        }
    },
    "IYUUAutoSeed": {
        "name": "IYUU自动辅种",
        "description": "基于IYUU官方Api实现自动辅种。",
        "labels": "做种,IYUU",
        "version": "2.14",
        "icon": "IYUU.png",
        "author": "jxxghp,CKun",
        "level": 2,
        "history": {
            "v2.14": "修复馒头不能辅种的问题",
            "v2.13": "开启跳过校验后需手动开启自动开始",
            "v2.12": "增加qb下载器分类复用配置",
            "v2.11": "修复qb跳过校验不自动开始的问题",
            "v2.10": "Revert 辅种结束后，一起开始所有辅种后暂停的种子（排除了出错的种子）",
            "v2.9": "修复开启跳过校验后，Tr下载器不自动开始的问题",
            "v2.8": "为配置主辅分离时，不走辅种下载器检查",
            "v2.7": "增加主辅分离配置，单独指定辅种下载器",
            "v2.6": "优化执行周期输入，需要MoviePilot v2.2.1+",
            "v2.5": "修复qb辅种结束后自动开始暂停的种子",
            "v2.4": "辅种结束后，一起开始所有辅种后暂停的种子（排除了出错的种子）",
            "v2.3": "支持qbittorrent 5",
            "v2.2": "修复种子校验服务未生效",
            "v2.1": "调整IYUU最新域名",
            "v2.0": "兼容MoviePilot V2 版本"
        }
    },
    "CrossSeed": {
        "name": "青蛙辅种助手",
        "description": "参考ReseedPuppy和IYUU辅种插件实现自动辅种，支持站点：青蛙、AGSVPT、麒麟、UBits、聆音、憨憨等。",
        "labels": "做种",
        "version": "3.0.1",
        "icon": "qingwa.png",
        "author": "233@qingwa",
        "level": 2,
        "history": {
            "v3.0.1": "遗漏了一个私有属性",
            "v3.0": "兼容MoviePilot V2 版本"
        }
    },
    "QbCommand": {
        "name": "QB远程操作",
        "description": "通过定时任务或交互命令远程操作QB暂停/开始/限速等。",
        "labels": "下载管理,Qbittorrent",
        "version": "2.1",
        "icon": "Qbittorrent_A.png",
        "author": "DzAvril",
        "level": 1,
        "history": {
            "v2.1": "支持qbittorrent 5",
            "v2.0": "适配MoviePilot V2 版本"
        }
    },
    "HistoryToV2": {
        "name": "历史记录迁移",
        "description": "将MoviePilot V1版本的整理历史记录迁移至V2版本。",
        "labels": "整理,历史记录",
        "version": "1.1",
        "icon": "Moviepilot_A.png",
        "author": "jxxghp",
        "level": 1,
        "history": {
            "v1.1": "修复启动提示信息"
        }
    },
    "SyncCookieCloud": {
        "name": "同步CookieCloud",
        "description": "同步MoviePilot站点Cookie到本地CookieCloud。",
        "labels": "站点",
        "version": "2.2",
        "icon": "Cookiecloud_A.png",
        "author": "thsrite",
        "level": 1,
        "history": {
            "v2.2": "优化执行周期输入，需要MoviePilot v2.2.1+",
            "v2.1": "兼容MoviePilot V2"
        }
    },
    "ChineseSubFinder": {
        "name": "ChineseSubFinder",
        "description": "整理入库时通知ChineseSubFinder下载字幕。",
        "labels": "字幕",
        "version": "2.0",
        "icon": "chinesesubfinder.png",
        "author": "jxxghp",
        "level": 1,
        "history": {
            "v2.0": "兼容MoviePilot V2"
        }
    },
    "CleanInvalidSeed": {
        "name": "清理QB无效做种",
        "description": "清理已经被站点删除的种子及对应源文件，仅支持QB",
        "labels": "Qbittorrent",
        "version": "2.0",
        "icon": "clean_a.png",
        "author": "DzAvril",
        "level": 1,
        "history": {
            "v2.0": "适配 MoviePilot V2"
        }
    },
    "PlayletCategory": {
        "name": "短剧自动分类",
        "description": "网络短剧自动整理到独立的分类目录。",
        "labels": "文件整理",
        "version": "2.1",
        "icon": "Amule_A.png",
        "author": "jxxghp,longqiuyu",
        "level": 1,
        "history": {
            "v2.1": "兼容MoviePilot V2",
            "v2.0": "适配新的目录结构变化，短剧分类名称调整为配置目录路径，升级后需要重新调整设置后才能使用。"
        }
    },
    "MoviePilotUpdateNotify": {
        "name": "MoviePilot更新推送",
        "description": "MoviePilot推送release更新通知、自动重启。",
        "labels": "消息通知,自动更新",
        "version": "2.1",
        "icon": "Moviepilot_A.png",
        "author": "thsrite",
        "level": 1,
        "history": {
            "v2.1": "优化执行周期输入，需要MoviePilot v2.2.1+",
            "v2.0": "兼容MoviePilot V2"
        }
    },
    "DoubanRank": {
        "name": "豆瓣榜单订阅",
        "description": "监控豆瓣热门榜单，自动添加订阅。",
        "labels": "订阅",
        "version": "2.0.0",
        "icon": "movie.jpg",
        "author": "jxxghp",
        "level": 2,
        "history": {
            "v2.0.0": "优化cron表达式输入"
        }
    },
    "DoubanSync": {
        "name": "豆瓣想看",
        "description": "同步豆瓣想看数据，自动添加订阅。",
        "labels": "订阅",
        "version": "2.1.0",
        "icon": "douban.png",
        "author": "jxxghp,dwhmofly",
        "level": 2,
        "history": {
            "v2.1.0": "新增配置项-搜索下载，开启后会优先搜索站点资源进行下载，下载不到才会添加订阅",
            "v2.0.1": "支持将豆瓣ID转换为MoviePilot中已有用户（在用户个人信息中绑定豆瓣ID），需要MoviePilot v2.2.6+",
            "v2.0.0": "优化cron表达式输入"
        }
    },
    "TvdbDiscover": {
        "name": "TheTVDB探索",
        "description": "让探索支持TheTVDB的数据浏览。",
        "labels": "探索",
        "version": "1.1",
        "icon": "TheTVDB_A.png",
        "author": "jxxghp",
        "level": 1,
        "history": {
            "v1.1": "需要MoviePilot v2.2.7-1+ 版本，否则无法显示图片"
        }
    },
    "SubscribeClear": {
        "name": "订阅种子清理",
        "description": "删除指定下载信息。",
        "labels": "下载管理",
        "version": "1.0",
        "icon": "Moviepilot_A.jpg",
        "author": "k0ala",
        "level": 1,
        "history": {
            "v1.0": "支持清理QB中已下载的订阅文件"
        }
    },
    "ToBypassTrackers": {
        "name": "绕过Trackers",
        "description": "提供tracker服务器IP地址列表，帮助IPv6连接绕过OpenClash",
        "labels": "工具",
        "version": "1.4",
        "icon": "Clash_A.png",
        "author": "wumode",
        "level": 2,
        "history": {
            "v1.0": "支持自定义Trackers",
            "v1.1": "更新列表后发送通知",
            "v1.2": "修复Trackers加载错误",
            "v1.3": "新增一些Trackers",
            "v1.4": "异步查询DNS"
        }
=======
  "SiteStatistic": {
    "name": "站点数据统计",
    "description": "站点统计数据图表。",
    "labels": "站点,仪表板",
    "version": "1.7.1",
    "icon": "statistic.png",
    "author": "lightolly,jxxghp",
    "level": 2,
    "history": {
      "v1.7.1": "优化内存占用",
      "v1.6": "优化了站点数据获取失败时的回退逻辑",
      "v1.5": "修复了发送增量通知失败等一些问题",
      "v1.4.1": "支持数据刷新时发送消息通知",
      "v1.3": "远程刷新命令移植到主程序",
      "v1.2": "继续修复增量数据统计问题",
      "v1.1": "修复增量数据统计问题",
      "v1.0": "MoviePilot V2 版本站点数据统计插件"
>>>>>>> 7910c4c8
    }
  },
  "BrushFlow": {
    "name": "站点刷流",
    "description": "自动托管刷流，将会提高对应站点的访问频率。",
    "labels": "刷流,仪表板",
    "version": "4.3.3",
    "icon": "brush.jpg",
    "author": "jxxghp,InfinityPacer",
    "level": 2,
    "history": {
      "v4.3.2": "增加'删除促销结束的未完成下载'功能",
      "v4.3.1": "修复了一些细节问题",
      "v4.3": "支持带宽采样并计算平均值，以优化刷流效率",
      "v4.2": "优化执行周期输入，需要MoviePilot v2.2.1+",
      "v4.1": "支持通过CRON表达式配置开启时间，固定10分钟为执行周期",
      "v4.0": "站点独立配置项支持配置NexusPHP 站点自动跳过下载提示页",
      "v3.9": "MoviePilot V2 版本站点刷流插件"
    }
  },
  "AutoSignIn": {
    "name": "站点自动签到",
    "description": "自动模拟登录、签到站点。",
    "labels": "站点",
    "version": "2.6",
    "icon": "signin.png",
    "author": "thsrite",
    "level": 2,
    "history": {
      "v2.6": "感谢madrays佬提供的UI!",
      "v2.5.4": "增加保号风险提示",
      "v2.5.3": "优化执行周期输入，需要MoviePilot v2.2.1+",
      "v2.5.2": "修复HDArea签到",
      "v2.5.1": "修复空签到失败问题",
      "v2.5": "MoviePilot V2 版本站点自动签到插件"
    }
  },
  "DownloadSiteTag": {
    "name": "下载任务分类与标签",
    "description": "自动给下载任务分类与打站点标签、剧集名称标签",
    "labels": "下载管理",
    "version": "2.2",
    "icon": "Youtube-dl_B.png",
    "author": "叮叮当",
    "level": 1,
    "history": {
      "v2.2": "MoviePilot V2 版本下载任务分类与标签插件"
    }
  },
  "MediaServerRefresh": {
    "name": "媒体库服务器刷新",
    "description": "入库后自动刷新Emby/Jellyfin/Plex服务器海报墙。",
    "labels": "媒体库",
    "version": "1.3.2",
    "icon": "refresh2.png",
    "author": "jxxghp",
    "level": 1,
    "history": {
      "v1.3.2": "适配飞牛媒体库",
      "v1.3.1": "修复兼容性问题",
      "v1.3": "MoviePilot V2 版本媒体库服务器刷新插件"
    }
  },
  "MediaServerMsg": {
    "name": "媒体库服务器通知",
    "description": "发送Emby/Jellyfin/Plex服务器的播放、入库等通知消息。",
    "labels": "消息通知,媒体库",
    "version": "1.5",
    "icon": "mediaplay.png",
    "author": "jxxghp",
    "level": 1,
    "history": {
      "v1.5": "支持独立控制媒体服务器通知",
      "v1.4": "MoviePilot V2 版本媒体库服务器通知插件"
    }
  },
  "ChatGPT": {
    "name": "ChatGPT",
    "description": "消息交互支持与ChatGPT对话。",
    "labels": "消息通知,识别",
    "version": "2.1.6",
    "icon": "Chatgpt_A.png",
    "author": "jxxghp",
    "level": 1,
    "history": {
      "v2.1.6": "支持自定义辅助识别提示词",
      "v2.1.5": "兼容一些模型返回json数据信息用markdown语法包裹的情况",
      "v2.1.4": "不处理http链接",
      "v2.1.3": "修复通知异常",
      "v2.1.2": "支持传入多个api key",
      "v2.1.1": "兼容/v1后仍有路径的接口",
      "v2.1.0": "优化辅助识别提示词",
      "v2.0.1": "修复辅助识别",
      "v2.0": "适配MoviePilot V2 版本，采用链式事件机制"
    }
  },
  "TorrentTransfer": {
    "name": "自动转移做种",
    "description": "定期转移下载器中的做种任务到另一个下载器。",
    "labels": "做种",
    "version": "1.10.2",
    "icon": "seed.png",
    "author": "jxxghp",
    "level": 2,
    "history": {
      "v1.10.2": "增加保留原标签和原分类的选项",
      "v1.10.1": "优化“立即运行一次”按钮位置",
      "v1.10": "支持跳过校验（仅支持 qBittorrent）",
      "v1.9": "优化执行周期输入，需要MoviePilot v2.2.1+",
      "v1.8": "支持qbittorrent 5",
      "v1.7": "MoviePilot V2 版本自动转移做种插件",
      "v1.7.1": "修复兼容性问题"
    }
  },
  "RssSubscribe": {
    "name": "自定义订阅",
    "description": "定时刷新RSS报文，识别内容后添加订阅或直接下载。",
    "labels": "订阅",
    "version": "2.1",
    "icon": "rss.png",
    "author": "jxxghp",
    "level": 2,
    "history": {
      "v2.1": "优化执行周期输入，需要MoviePilot v2.2.1+",
      "v2.0": "兼容MoviePilot V2 版本"
    }
  },
  "FFmpegThumb": {
    "name": "FFmpeg缩略图",
    "description": "TheMovieDb没有背景图片时使用FFmpeg截取视频文件缩略图",
    "labels": "刮削",
    "version": "2.1",
    "icon": "ffmpeg.png",
    "author": "jxxghp",
    "level": 1,
    "history": {
      "v2.1": "优化执行周期输入，需要MoviePilot v2.2.1+",
      "v2.0": "兼容MoviePilot V2 版本"
    }
  },
  "LibraryScraper": {
    "name": "媒体库刮削",
    "description": "定时对媒体库进行刮削，补齐缺失元数据和图片。",
    "labels": "刮削",
    "version": "2.1.1",
    "icon": "scraper.png",
    "author": "jxxghp",
    "level": 1,
    "history": {
      "v2.1.1": "调整目录计算方法，以支持更多重命名格式",
      "v2.1": "优化执行周期输入，需要MoviePilot v2.2.1+",
      "v2.0": "兼容MoviePilot V2 版本",
      "v1.5": "修复未获取fanart图片的问题",
      "v1.4.1": "修复nfo文件读取失败时任务中断问题"
    }
  },
  "PersonMeta": {
    "name": "演职人员刮削",
    "description": "刮削演职人员图片以及中文名称。",
    "labels": "媒体库,刮削",
    "version": "2.1",
    "icon": "actor.png",
    "author": "jxxghp",
    "level": 1,
    "history": {
      "v2.1": "优化执行周期输入，需要MoviePilot v2.2.1+",
      "v2.0": "兼容MoviePilot V2 版本",
      "v1.4": "人物图片调整为优先从TMDB获取，避免douban图片CDN加载过慢的问题",
      "v1.3": "修复v1.8.5版本后刮削报错问题"
    }
  },
  "SpeedLimiter": {
    "name": "播放限速",
    "description": "外网播放媒体库视频时，自动对下载器进行限速。",
    "labels": "网络",
    "version": "2.1",
    "icon": "Librespeed_A.png",
    "author": "Shurelol",
    "level": 1,
    "history": {
      "v2.1": "修复表单参数",
      "v2.0": "兼容MoviePilot V2 版本",
      "v1.2": "增加不限速路径配置，以应对网盘直链播放的情况"
    }
  },
  "AutoClean": {
    "name": "定时清理媒体库",
    "description": "定时清理用户下载的种子、源文件、媒体库文件。",
    "labels": "媒体库",
    "version": "2.1",
    "icon": "clean.png",
    "author": "thsrite",
    "level": 2,
    "history": {
      "v2.1": "优化执行周期输入，需要MoviePilot v2.2.1+",
      "v2.0": "兼容MoviePilot V2 版本"
    }
  },
  "TorrentRemover": {
    "name": "自动删种",
    "description": "自动删除下载器中的下载任务。",
    "labels": "做种",
    "version": "2.2",
    "icon": "delete.jpg",
    "author": "jxxghp",
    "level": 2,
    "history": {
      "v2.2": "优化执行周期输入，需要MoviePilot v2.2.1+",
      "v2.1.1": "修复兼容MoviePilot V2 版本",
      "v2.0": "兼容MoviePilot V2 版本"
    }
  },
  "IYUUAutoSeed": {
    "name": "IYUU自动辅种",
    "description": "基于IYUU官方Api实现自动辅种。",
    "labels": "做种,IYUU",
    "version": "2.14",
    "icon": "IYUU.png",
    "author": "jxxghp,CKun",
    "level": 2,
    "history": {
      "v2.14": "修复馒头不能辅种的问题",
      "v2.13": "开启跳过校验后需手动开启自动开始",
      "v2.12": "增加qb下载器分类复用配置",
      "v2.11": "修复qb跳过校验不自动开始的问题",
      "v2.10": "Revert 辅种结束后，一起开始所有辅种后暂停的种子（排除了出错的种子）",
      "v2.9": "修复开启跳过校验后，Tr下载器不自动开始的问题",
      "v2.8": "为配置主辅分离时，不走辅种下载器检查",
      "v2.7": "增加主辅分离配置，单独指定辅种下载器",
      "v2.6": "优化执行周期输入，需要MoviePilot v2.2.1+",
      "v2.5": "修复qb辅种结束后自动开始暂停的种子",
      "v2.4": "辅种结束后，一起开始所有辅种后暂停的种子（排除了出错的种子）",
      "v2.3": "支持qbittorrent 5",
      "v2.2": "修复种子校验服务未生效",
      "v2.1": "调整IYUU最新域名",
      "v2.0": "兼容MoviePilot V2 版本"
    }
  },
  "CrossSeed": {
    "name": "青蛙辅种助手",
    "description": "参考ReseedPuppy和IYUU辅种插件实现自动辅种，支持站点：青蛙、AGSVPT、麒麟、UBits、聆音、憨憨等。",
    "labels": "做种",
    "version": "3.0.1",
    "icon": "qingwa.png",
    "author": "233@qingwa",
    "level": 2,
    "history": {
      "v3.0.1": "遗漏了一个私有属性",
      "v3.0": "兼容MoviePilot V2 版本"
    }
  },
  "QbCommand": {
    "name": "QB远程操作",
    "description": "通过定时任务或交互命令远程操作QB暂停/开始/限速等。",
    "labels": "下载管理,Qbittorrent",
    "version": "2.1",
    "icon": "Qbittorrent_A.png",
    "author": "DzAvril",
    "level": 1,
    "history": {
      "v2.1": "支持qbittorrent 5",
      "v2.0": "适配MoviePilot V2 版本"
    }
  },
  "HistoryToV2": {
    "name": "历史记录迁移",
    "description": "将MoviePilot V1版本的整理历史记录迁移至V2版本。",
    "labels": "整理,历史记录",
    "version": "1.1",
    "icon": "Moviepilot_A.png",
    "author": "jxxghp",
    "level": 1,
    "history": {
      "v1.1": "修复启动提示信息"
    }
  },
  "SyncCookieCloud": {
    "name": "同步CookieCloud",
    "description": "同步MoviePilot站点Cookie到本地CookieCloud。",
    "labels": "站点",
    "version": "2.2",
    "icon": "Cookiecloud_A.png",
    "author": "thsrite",
    "level": 1,
    "history": {
      "v2.2": "优化执行周期输入，需要MoviePilot v2.2.1+",
      "v2.1": "兼容MoviePilot V2"
    }
  },
  "ChineseSubFinder": {
    "name": "ChineseSubFinder",
    "description": "整理入库时通知ChineseSubFinder下载字幕。",
    "labels": "字幕",
    "version": "2.0",
    "icon": "chinesesubfinder.png",
    "author": "jxxghp",
    "level": 1,
    "history": {
      "v2.0": "兼容MoviePilot V2"
    }
  },
  "CleanInvalidSeed": {
    "name": "清理QB无效做种",
    "description": "清理已经被站点删除的种子及对应源文件，仅支持QB",
    "labels": "Qbittorrent",
    "version": "2.0",
    "icon": "clean_a.png",
    "author": "DzAvril",
    "level": 1,
    "history": {
      "v2.0": "适配 MoviePilot V2"
    }
  },
  "PlayletCategory": {
    "name": "短剧自动分类",
    "description": "网络短剧自动整理到独立的分类目录。",
    "labels": "文件整理",
    "version": "2.1",
    "icon": "Amule_A.png",
    "author": "jxxghp,longqiuyu",
    "level": 1,
    "history": {
      "v2.1": "兼容MoviePilot V2",
      "v2.0": "适配新的目录结构变化，短剧分类名称调整为配置目录路径，升级后需要重新调整设置后才能使用。"
    }
  },
  "MoviePilotUpdateNotify": {
    "name": "MoviePilot更新推送",
    "description": "MoviePilot推送release更新通知、自动重启。",
    "labels": "消息通知,自动更新",
    "version": "2.2",
    "icon": "Moviepilot_A.png",
    "author": "thsrite",
    "level": 1,
    "history": {
      "v2.2": "支持 MoviePilot v2.5.0+",
      "v2.1": "优化执行周期输入，需要MoviePilot v2.2.1+",
      "v2.0": "兼容MoviePilot V2"
    }
  },
  "DoubanRank": {
    "name": "豆瓣榜单订阅",
    "description": "监控豆瓣热门榜单，自动添加订阅。",
    "labels": "订阅",
    "version": "2.0.0",
    "icon": "movie.jpg",
    "author": "jxxghp",
    "level": 2,
    "history": {
      "v2.0.0": "优化cron表达式输入"
    }
  },
  "DoubanSync": {
    "name": "豆瓣想看",
    "description": "同步豆瓣想看数据，自动添加订阅。",
    "labels": "订阅",
    "version": "2.1.0",
    "icon": "douban.png",
    "author": "jxxghp,dwhmofly",
    "level": 2,
    "history": {
      "v2.1.0": "新增配置项-搜索下载，开启后会优先搜索站点资源进行下载，下载不到才会添加订阅",
      "v2.0.1": "支持将豆瓣ID转换为MoviePilot中已有用户（在用户个人信息中绑定豆瓣ID），需要MoviePilot v2.2.6+",
      "v2.0.0": "优化cron表达式输入"
    }
  },
  "TvdbDiscover": {
    "name": "TheTVDB探索",
    "description": "让探索支持TheTVDB的数据浏览。",
    "labels": "探索",
    "version": "1.1",
    "icon": "TheTVDB_A.png",
    "author": "jxxghp",
    "level": 1,
    "history": {
      "v1.1": "需要MoviePilot v2.2.7-1+ 版本，否则无法显示图片"
    }
  },
  "SubscribeClear": {
    "name": "订阅种子清理",
    "description": "删除指定下载信息。",
    "labels": "下载管理",
    "version": "1.0",
    "icon": "Moviepilot_A.jpg",
    "author": "k0ala",
    "level": 1,
    "history": {
      "v1.0": "支持清理QB中已下载的订阅文件"
    }
  },
  "ToBypassTrackers": {
    "name": "绕过Trackers",
    "description": "提供tracker服务器IP地址列表，帮助IPv6连接绕过OpenClash",
    "labels": "工具",
    "version": "1.4",
    "icon": "Clash_A.png",
    "author": "wumode",
    "level": 2,
    "history": {
      "v1.0": "支持自定义Trackers",
      "v1.1": "更新列表后发送通知",
      "v1.2": "修复Trackers加载错误",
      "v1.3": "新增一些Trackers",
      "v1.4": "异步查询DNS"
    }
  },
  "ImdbSource": {
    "name": "IMDb源",
    "description": "让探索支持IMDb数据源。",
    "labels": "探索",
    "version": "1.3.1",
    "icon": "IMDb_IOS-OSX_App.png",
    "author": "wumode",
    "level": 1,
    "history": {
      "v1.3.1": "修复按日期排序错误",
      "v1.3": "优化网络连接",
      "v1.2": "推荐热门纪录片",
      "v1.1": "推荐支持IMDB数据源; 优化海报尺寸，减少卡顿",
      "v1.0": "探索支持IMDb数据源"
    }
  },
  "ClashRuleProvider": {
    "name": "Clash Rule Provider",
    "description": "随时为Clash添加一些额外的规则。",
    "labels": "工具",
    "version": "0.1.0",
    "icon": "Mihomo_Meta_A.png",
    "author": "wumode",
    "level": 1,
    "history": {
      "v0.1.0": "新增ClashRuleProvider"
    }
  }
}<|MERGE_RESOLUTION|>--- conflicted
+++ resolved
@@ -1,426 +1,4 @@
 {
-<<<<<<< HEAD
-    "SiteStatistic": {
-        "name": "站点数据统计",
-        "description": "站点统计数据图表。",
-        "labels": "站点,仪表板",
-        "version": "1.6",
-        "icon": "statistic.png",
-        "author": "lightolly,jxxghp",
-        "level": 2,
-        "history": {
-            "v1.6": "优化了站点数据获取失败时的回退逻辑",
-            "v1.5": "修复了发送增量通知失败等一些问题",
-            "v1.4.1": "支持数据刷新时发送消息通知",
-            "v1.3": "远程刷新命令移植到主程序",
-            "v1.2": "继续修复增量数据统计问题",
-            "v1.1": "修复增量数据统计问题",
-            "v1.0": "MoviePilot V2 版本站点数据统计插件"
-        }
-    },
-    "BrushFlow": {
-        "name": "站点刷流",
-        "description": "自动托管刷流，将会提高对应站点的访问频率。",
-        "labels": "刷流,仪表板",
-        "version": "4.3.1",
-        "icon": "brush.jpg",
-        "author": "jxxghp,InfinityPacer",
-        "level": 2,
-        "history": {
-            "v4.3.1": "修复了一些细节问题",
-            "v4.3": "支持带宽采样并计算平均值，以优化刷流效率",
-            "v4.2": "优化执行周期输入，需要MoviePilot v2.2.1+",
-            "v4.1": "支持通过CRON表达式配置开启时间，固定10分钟为执行周期",
-            "v4.0": "站点独立配置项支持配置NexusPHP 站点自动跳过下载提示页",
-            "v3.9": "MoviePilot V2 版本站点刷流插件"
-        }
-    },
-    "AutoSignIn": {
-        "name": "站点自动签到",
-        "description": "自动模拟登录、签到站点。",
-        "labels": "站点",
-        "version": "2.6",
-        "icon": "signin.png",
-        "author": "thsrite",
-        "level": 2,
-        "history": {
-            "v2.6": "感谢madrays佬提供的UI!",
-            "v2.5.4": "增加保号风险提示",
-            "v2.5.3": "优化执行周期输入，需要MoviePilot v2.2.1+",
-            "v2.5.2": "修复HDArea签到",
-            "v2.5.1": "修复空签到失败问题",
-            "v2.5": "MoviePilot V2 版本站点自动签到插件"
-        }
-    },
-    "DownloadSiteTag": {
-        "name": "下载任务分类与标签",
-        "description": "自动给下载任务分类与打站点标签、剧集名称标签",
-        "labels": "下载管理",
-        "version": "2.2",
-        "icon": "Youtube-dl_B.png",
-        "author": "叮叮当",
-        "level": 1,
-        "history": {
-            "v2.2": "MoviePilot V2 版本下载任务分类与标签插件"
-        }
-    },
-    "MediaServerRefresh": {
-        "name": "媒体库服务器刷新",
-        "description": "入库后自动刷新Emby/Jellyfin/Plex服务器海报墙。",
-        "labels": "媒体库",
-        "version": "1.3.2",
-        "icon": "refresh2.png",
-        "author": "jxxghp",
-        "level": 1,
-        "history": {
-            "v1.3.2": "适配飞牛媒体库",
-            "v1.3.1": "修复兼容性问题",
-            "v1.3": "MoviePilot V2 版本媒体库服务器刷新插件"
-        }
-    },
-    "MediaServerMsg": {
-        "name": "媒体库服务器通知",
-        "description": "发送Emby/Jellyfin/Plex服务器的播放、入库等通知消息。",
-        "labels": "消息通知,媒体库",
-        "version": "1.6",
-        "icon": "mediaplay.png",
-        "author": "jxxghp",
-        "level": 1,
-        "history": {
-            "v1.6": "查询剧集图片兼容没有季集信息的情况",
-            "v1.5": "支持独立控制媒体服务器通知",
-            "v1.4": "MoviePilot V2 版本媒体库服务器通知插件"
-        }
-    },
-    "ChatGPT": {
-        "name": "ChatGPT",
-        "description": "消息交互支持与ChatGPT对话。",
-        "labels": "消息通知,识别",
-        "version": "2.1.6",
-        "icon": "Chatgpt_A.png",
-        "author": "jxxghp",
-        "level": 1,
-        "history": {
-            "v2.1.6": "支持自定义辅助识别提示词",
-            "v2.1.5": "兼容一些模型返回json数据信息用markdown语法包裹的情况",
-            "v2.1.4": "不处理http链接",
-	        "v2.1.3": "修复通知异常",
-            "v2.1.2": "支持传入多个api key",
-            "v2.1.1": "兼容/v1后仍有路径的接口",
-            "v2.1.0": "优化辅助识别提示词",
-            "v2.0.1": "修复辅助识别",
-            "v2.0": "适配MoviePilot V2 版本，采用链式事件机制"
-        }
-    },
-    "TorrentTransfer": {
-        "name": "自动转移做种",
-        "description": "定期转移下载器中的做种任务到另一个下载器。",
-        "labels": "做种",
-        "version": "1.10.2",
-        "icon": "seed.png",
-        "author": "jxxghp",
-        "level": 2,
-        "history": {
-            "v1.10.2": "增加保留原标签和原分类的选项",
-            "v1.10.1": "优化“立即运行一次”按钮位置",
-            "v1.10": "支持跳过校验（仅支持 qBittorrent）",
-            "v1.9": "优化执行周期输入，需要MoviePilot v2.2.1+",
-            "v1.8": "支持qbittorrent 5",
-            "v1.7": "MoviePilot V2 版本自动转移做种插件",
-            "v1.7.1": "修复兼容性问题"
-        }
-    },
-    "RssSubscribe": {
-        "name": "自定义订阅",
-        "description": "定时刷新RSS报文，识别内容后添加订阅或直接下载。",
-        "labels": "订阅",
-        "version": "2.1",
-        "icon": "rss.png",
-        "author": "jxxghp",
-        "level": 2,
-        "history": {
-            "v2.1": "优化执行周期输入，需要MoviePilot v2.2.1+",
-            "v2.0": "兼容MoviePilot V2 版本"
-        }
-    },
-    "FFmpegThumb": {
-        "name": "FFmpeg缩略图",
-        "description": "TheMovieDb没有背景图片时使用FFmpeg截取视频文件缩略图",
-        "labels": "刮削",
-        "version": "2.1",
-        "icon": "ffmpeg.png",
-        "author": "jxxghp",
-        "level": 1,
-        "history": {
-            "v2.1": "优化执行周期输入，需要MoviePilot v2.2.1+",
-            "v2.0": "兼容MoviePilot V2 版本"
-        }
-    },
-    "LibraryScraper": {
-        "name": "媒体库刮削",
-        "description": "定时对媒体库进行刮削，补齐缺失元数据和图片。",
-        "labels": "刮削",
-        "version": "2.1.1",
-        "icon": "scraper.png",
-        "author": "jxxghp",
-        "level": 1,
-        "history": {
-            "v2.1.1": "调整目录计算方法，以支持更多重命名格式",
-            "v2.1": "优化执行周期输入，需要MoviePilot v2.2.1+",
-            "v2.0": "兼容MoviePilot V2 版本",
-            "v1.5": "修复未获取fanart图片的问题",
-            "v1.4.1": "修复nfo文件读取失败时任务中断问题"
-        }
-    },
-    "PersonMeta": {
-        "name": "演职人员刮削",
-        "description": "刮削演职人员图片以及中文名称。",
-        "labels": "媒体库,刮削",
-        "version": "2.1",
-        "icon": "actor.png",
-        "author": "jxxghp",
-        "level": 1,
-        "history": {
-            "v2.1": "优化执行周期输入，需要MoviePilot v2.2.1+",
-            "v2.0": "兼容MoviePilot V2 版本",
-            "v1.4": "人物图片调整为优先从TMDB获取，避免douban图片CDN加载过慢的问题",
-            "v1.3": "修复v1.8.5版本后刮削报错问题"
-        }
-    },
-    "SpeedLimiter": {
-        "name": "播放限速",
-        "description": "外网播放媒体库视频时，自动对下载器进行限速。",
-        "labels": "网络",
-        "version": "2.1",
-        "icon": "Librespeed_A.png",
-        "author": "Shurelol",
-        "level": 1,
-        "history": {
-            "v2.1": "修复表单参数",
-            "v2.0": "兼容MoviePilot V2 版本",
-            "v1.2": "增加不限速路径配置，以应对网盘直链播放的情况"
-        }
-    },
-    "AutoClean": {
-        "name": "定时清理媒体库",
-        "description": "定时清理用户下载的种子、源文件、媒体库文件。",
-        "labels": "媒体库",
-        "version": "2.1",
-        "icon": "clean.png",
-        "author": "thsrite",
-        "level": 2,
-        "history": {
-            "v2.1": "优化执行周期输入，需要MoviePilot v2.2.1+",
-            "v2.0": "兼容MoviePilot V2 版本"
-        }
-    },
-    "TorrentRemover": {
-        "name": "自动删种",
-        "description": "自动删除下载器中的下载任务。",
-        "labels": "做种",
-        "version": "2.2",
-        "icon": "delete.jpg",
-        "author": "jxxghp",
-        "level": 2,
-        "history": {
-            "v2.2": "优化执行周期输入，需要MoviePilot v2.2.1+",
-            "v2.1.1": "修复兼容MoviePilot V2 版本",
-            "v2.0": "兼容MoviePilot V2 版本"
-        }
-    },
-    "IYUUAutoSeed": {
-        "name": "IYUU自动辅种",
-        "description": "基于IYUU官方Api实现自动辅种。",
-        "labels": "做种,IYUU",
-        "version": "2.14",
-        "icon": "IYUU.png",
-        "author": "jxxghp,CKun",
-        "level": 2,
-        "history": {
-            "v2.14": "修复馒头不能辅种的问题",
-            "v2.13": "开启跳过校验后需手动开启自动开始",
-            "v2.12": "增加qb下载器分类复用配置",
-            "v2.11": "修复qb跳过校验不自动开始的问题",
-            "v2.10": "Revert 辅种结束后，一起开始所有辅种后暂停的种子（排除了出错的种子）",
-            "v2.9": "修复开启跳过校验后，Tr下载器不自动开始的问题",
-            "v2.8": "为配置主辅分离时，不走辅种下载器检查",
-            "v2.7": "增加主辅分离配置，单独指定辅种下载器",
-            "v2.6": "优化执行周期输入，需要MoviePilot v2.2.1+",
-            "v2.5": "修复qb辅种结束后自动开始暂停的种子",
-            "v2.4": "辅种结束后，一起开始所有辅种后暂停的种子（排除了出错的种子）",
-            "v2.3": "支持qbittorrent 5",
-            "v2.2": "修复种子校验服务未生效",
-            "v2.1": "调整IYUU最新域名",
-            "v2.0": "兼容MoviePilot V2 版本"
-        }
-    },
-    "CrossSeed": {
-        "name": "青蛙辅种助手",
-        "description": "参考ReseedPuppy和IYUU辅种插件实现自动辅种，支持站点：青蛙、AGSVPT、麒麟、UBits、聆音、憨憨等。",
-        "labels": "做种",
-        "version": "3.0.1",
-        "icon": "qingwa.png",
-        "author": "233@qingwa",
-        "level": 2,
-        "history": {
-            "v3.0.1": "遗漏了一个私有属性",
-            "v3.0": "兼容MoviePilot V2 版本"
-        }
-    },
-    "QbCommand": {
-        "name": "QB远程操作",
-        "description": "通过定时任务或交互命令远程操作QB暂停/开始/限速等。",
-        "labels": "下载管理,Qbittorrent",
-        "version": "2.1",
-        "icon": "Qbittorrent_A.png",
-        "author": "DzAvril",
-        "level": 1,
-        "history": {
-            "v2.1": "支持qbittorrent 5",
-            "v2.0": "适配MoviePilot V2 版本"
-        }
-    },
-    "HistoryToV2": {
-        "name": "历史记录迁移",
-        "description": "将MoviePilot V1版本的整理历史记录迁移至V2版本。",
-        "labels": "整理,历史记录",
-        "version": "1.1",
-        "icon": "Moviepilot_A.png",
-        "author": "jxxghp",
-        "level": 1,
-        "history": {
-            "v1.1": "修复启动提示信息"
-        }
-    },
-    "SyncCookieCloud": {
-        "name": "同步CookieCloud",
-        "description": "同步MoviePilot站点Cookie到本地CookieCloud。",
-        "labels": "站点",
-        "version": "2.2",
-        "icon": "Cookiecloud_A.png",
-        "author": "thsrite",
-        "level": 1,
-        "history": {
-            "v2.2": "优化执行周期输入，需要MoviePilot v2.2.1+",
-            "v2.1": "兼容MoviePilot V2"
-        }
-    },
-    "ChineseSubFinder": {
-        "name": "ChineseSubFinder",
-        "description": "整理入库时通知ChineseSubFinder下载字幕。",
-        "labels": "字幕",
-        "version": "2.0",
-        "icon": "chinesesubfinder.png",
-        "author": "jxxghp",
-        "level": 1,
-        "history": {
-            "v2.0": "兼容MoviePilot V2"
-        }
-    },
-    "CleanInvalidSeed": {
-        "name": "清理QB无效做种",
-        "description": "清理已经被站点删除的种子及对应源文件，仅支持QB",
-        "labels": "Qbittorrent",
-        "version": "2.0",
-        "icon": "clean_a.png",
-        "author": "DzAvril",
-        "level": 1,
-        "history": {
-            "v2.0": "适配 MoviePilot V2"
-        }
-    },
-    "PlayletCategory": {
-        "name": "短剧自动分类",
-        "description": "网络短剧自动整理到独立的分类目录。",
-        "labels": "文件整理",
-        "version": "2.1",
-        "icon": "Amule_A.png",
-        "author": "jxxghp,longqiuyu",
-        "level": 1,
-        "history": {
-            "v2.1": "兼容MoviePilot V2",
-            "v2.0": "适配新的目录结构变化，短剧分类名称调整为配置目录路径，升级后需要重新调整设置后才能使用。"
-        }
-    },
-    "MoviePilotUpdateNotify": {
-        "name": "MoviePilot更新推送",
-        "description": "MoviePilot推送release更新通知、自动重启。",
-        "labels": "消息通知,自动更新",
-        "version": "2.1",
-        "icon": "Moviepilot_A.png",
-        "author": "thsrite",
-        "level": 1,
-        "history": {
-            "v2.1": "优化执行周期输入，需要MoviePilot v2.2.1+",
-            "v2.0": "兼容MoviePilot V2"
-        }
-    },
-    "DoubanRank": {
-        "name": "豆瓣榜单订阅",
-        "description": "监控豆瓣热门榜单，自动添加订阅。",
-        "labels": "订阅",
-        "version": "2.0.0",
-        "icon": "movie.jpg",
-        "author": "jxxghp",
-        "level": 2,
-        "history": {
-            "v2.0.0": "优化cron表达式输入"
-        }
-    },
-    "DoubanSync": {
-        "name": "豆瓣想看",
-        "description": "同步豆瓣想看数据，自动添加订阅。",
-        "labels": "订阅",
-        "version": "2.1.0",
-        "icon": "douban.png",
-        "author": "jxxghp,dwhmofly",
-        "level": 2,
-        "history": {
-            "v2.1.0": "新增配置项-搜索下载，开启后会优先搜索站点资源进行下载，下载不到才会添加订阅",
-            "v2.0.1": "支持将豆瓣ID转换为MoviePilot中已有用户（在用户个人信息中绑定豆瓣ID），需要MoviePilot v2.2.6+",
-            "v2.0.0": "优化cron表达式输入"
-        }
-    },
-    "TvdbDiscover": {
-        "name": "TheTVDB探索",
-        "description": "让探索支持TheTVDB的数据浏览。",
-        "labels": "探索",
-        "version": "1.1",
-        "icon": "TheTVDB_A.png",
-        "author": "jxxghp",
-        "level": 1,
-        "history": {
-            "v1.1": "需要MoviePilot v2.2.7-1+ 版本，否则无法显示图片"
-        }
-    },
-    "SubscribeClear": {
-        "name": "订阅种子清理",
-        "description": "删除指定下载信息。",
-        "labels": "下载管理",
-        "version": "1.0",
-        "icon": "Moviepilot_A.jpg",
-        "author": "k0ala",
-        "level": 1,
-        "history": {
-            "v1.0": "支持清理QB中已下载的订阅文件"
-        }
-    },
-    "ToBypassTrackers": {
-        "name": "绕过Trackers",
-        "description": "提供tracker服务器IP地址列表，帮助IPv6连接绕过OpenClash",
-        "labels": "工具",
-        "version": "1.4",
-        "icon": "Clash_A.png",
-        "author": "wumode",
-        "level": 2,
-        "history": {
-            "v1.0": "支持自定义Trackers",
-            "v1.1": "更新列表后发送通知",
-            "v1.2": "修复Trackers加载错误",
-            "v1.3": "新增一些Trackers",
-            "v1.4": "异步查询DNS"
-        }
-=======
   "SiteStatistic": {
     "name": "站点数据统计",
     "description": "站点统计数据图表。",
@@ -438,7 +16,6 @@
       "v1.2": "继续修复增量数据统计问题",
       "v1.1": "修复增量数据统计问题",
       "v1.0": "MoviePilot V2 版本站点数据统计插件"
->>>>>>> 7910c4c8
     }
   },
   "BrushFlow": {
